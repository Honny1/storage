package main

import (
	"encoding/json"
	"io/ioutil"
	"os"
	"os/exec"
	"strings"
	"testing"
)

func TestDaemonRestartWithRunningContainersPorts(t *testing.T) {
	d := NewDaemon(t)
	if err := d.StartWithBusybox(); err != nil {
		t.Fatalf("Could not start daemon with busybox: %v", err)
	}
	defer d.Stop()

	if out, err := d.Cmd("run", "-d", "--name", "top1", "-p", "1234:80", "--restart", "always", "busybox:latest", "top"); err != nil {
		t.Fatalf("Could not run top1: err=%v\n%s", err, out)
	}
	// --restart=no by default
	if out, err := d.Cmd("run", "-d", "--name", "top2", "-p", "80", "busybox:latest", "top"); err != nil {
		t.Fatalf("Could not run top2: err=%v\n%s", err, out)
	}

	testRun := func(m map[string]bool, prefix string) {
		var format string
		for c, shouldRun := range m {
			out, err := d.Cmd("ps")
			if err != nil {
				t.Fatalf("Could not run ps: err=%v\n%q", err, out)
			}
			if shouldRun {
				format = "%scontainer %q is not running"
			} else {
				format = "%scontainer %q is running"
			}
			if shouldRun != strings.Contains(out, c) {
				t.Fatalf(format, prefix, c)
			}
		}
	}

	testRun(map[string]bool{"top1": true, "top2": true}, "")

	if err := d.Restart(); err != nil {
		t.Fatalf("Could not restart daemon: %v", err)
	}

	testRun(map[string]bool{"top1": true, "top2": false}, "After daemon restart: ")

	logDone("daemon - running containers on daemon restart")
}

func TestDaemonRestartWithVolumesRefs(t *testing.T) {
	d := NewDaemon(t)
	if err := d.StartWithBusybox(); err != nil {
		t.Fatal(err)
	}
	defer d.Stop()

	if out, err := d.Cmd("run", "-d", "--name", "volrestarttest1", "-v", "/foo", "busybox"); err != nil {
		t.Fatal(err, out)
	}
	if err := d.Restart(); err != nil {
		t.Fatal(err)
	}
	if _, err := d.Cmd("run", "-d", "--volumes-from", "volrestarttest1", "--name", "volrestarttest2", "busybox"); err != nil {
		t.Fatal(err)
	}
	if out, err := d.Cmd("rm", "-fv", "volrestarttest2"); err != nil {
		t.Fatal(err, out)
	}
	v, err := d.Cmd("inspect", "--format", "{{ json .Volumes }}", "volrestarttest1")
	if err != nil {
		t.Fatal(err)
	}
	volumes := make(map[string]string)
	json.Unmarshal([]byte(v), &volumes)
	if _, err := os.Stat(volumes["/foo"]); err != nil {
		t.Fatalf("Expected volume to exist: %s - %s", volumes["/foo"], err)
	}

	logDone("daemon - volume refs are restored")
}

func TestDaemonStartIptablesFalse(t *testing.T) {
	d := NewDaemon(t)
	if err := d.Start("--iptables=false"); err != nil {
		t.Fatalf("we should have been able to start the daemon with passing iptables=false: %v", err)
	}
	d.Stop()

	logDone("daemon - started daemon with iptables=false")
<<<<<<< HEAD
=======
}

// Issue #8444: If docker0 bridge is modified (intentionally or unintentionally) and
// no longer has an IP associated, we should gracefully handle that case and associate
// an IP with it rather than fail daemon start
func TestDaemonStartBridgeWithoutIPAssociation(t *testing.T) {
	d := NewDaemon(t)
	// rather than depending on brctl commands to verify docker0 is created and up
	// let's start the daemon and stop it, and then make a modification to run the
	// actual test
	if err := d.Start(); err != nil {
		t.Fatalf("Could not start daemon: %v", err)
	}
	if err := d.Stop(); err != nil {
		t.Fatalf("Could not stop daemon: %v", err)
	}

	// now we will remove the ip from docker0 and then try starting the daemon
	ipCmd := exec.Command("ip", "addr", "flush", "dev", "docker0")
	stdout, stderr, _, err := runCommandWithStdoutStderr(ipCmd)
	if err != nil {
		t.Fatalf("failed to remove docker0 IP association: %v, stdout: %q, stderr: %q", err, stdout, stderr)
	}

	if err := d.Start(); err != nil {
		warning := "**WARNING: Docker bridge network in bad state--delete docker0 bridge interface to fix"
		t.Fatalf("Could not start daemon when docker0 has no IP address: %v\n%s", err, warning)
	}

	// cleanup - stop the daemon if test passed
	if err := d.Stop(); err != nil {
		t.Fatalf("Could not stop daemon: %v", err)
	}

	logDone("daemon - successful daemon start when bridge has no IP association")
}

func TestDaemonIptablesClean(t *testing.T) {
	d := NewDaemon(t)
	if err := d.StartWithBusybox(); err != nil {
		t.Fatalf("Could not start daemon with busybox: %v", err)
	}
	defer d.Stop()

	if out, err := d.Cmd("run", "-d", "--name", "top", "-p", "80", "busybox:latest", "top"); err != nil {
		t.Fatalf("Could not run top: %s, %v", out, err)
	}

	// get output from iptables with container running
	ipTablesSearchString := "tcp dpt:80"
	ipTablesCmd := exec.Command("iptables", "-nvL")
	out, _, err := runCommandWithOutput(ipTablesCmd)
	if err != nil {
		t.Fatalf("Could not run iptables -nvL: %s, %v", out, err)
	}

	if !strings.Contains(out, ipTablesSearchString) {
		t.Fatalf("iptables output should have contained %q, but was %q", ipTablesSearchString, out)
	}

	if err := d.Stop(); err != nil {
		t.Fatalf("Could not stop daemon: %v", err)
	}

	// get output from iptables after restart
	ipTablesCmd = exec.Command("iptables", "-nvL")
	out, _, err = runCommandWithOutput(ipTablesCmd)
	if err != nil {
		t.Fatalf("Could not run iptables -nvL: %s, %v", out, err)
	}

	if strings.Contains(out, ipTablesSearchString) {
		t.Fatalf("iptables output should not have contained %q, but was %q", ipTablesSearchString, out)
	}

	deleteAllContainers()

	logDone("daemon - run,iptables - iptables rules cleaned after daemon restart")
}

func TestDaemonIptablesCreate(t *testing.T) {
	d := NewDaemon(t)
	if err := d.StartWithBusybox(); err != nil {
		t.Fatalf("Could not start daemon with busybox: %v", err)
	}
	defer d.Stop()

	if out, err := d.Cmd("run", "-d", "--name", "top", "--restart=always", "-p", "80", "busybox:latest", "top"); err != nil {
		t.Fatalf("Could not run top: %s, %v", out, err)
	}

	// get output from iptables with container running
	ipTablesSearchString := "tcp dpt:80"
	ipTablesCmd := exec.Command("iptables", "-nvL")
	out, _, err := runCommandWithOutput(ipTablesCmd)
	if err != nil {
		t.Fatalf("Could not run iptables -nvL: %s, %v", out, err)
	}

	if !strings.Contains(out, ipTablesSearchString) {
		t.Fatalf("iptables output should have contained %q, but was %q", ipTablesSearchString, out)
	}

	if err := d.Restart(); err != nil {
		t.Fatalf("Could not restart daemon: %v", err)
	}

	// make sure the container is not running
	runningOut, err := d.Cmd("inspect", "--format='{{.State.Running}}'", "top")
	if err != nil {
		t.Fatalf("Could not inspect on container: %s, %v", out, err)
	}
	if strings.TrimSpace(runningOut) != "true" {
		t.Fatalf("Container should have been restarted after daemon restart. Status running should have been true but was: %q", strings.TrimSpace(runningOut))
	}

	// get output from iptables after restart
	ipTablesCmd = exec.Command("iptables", "-nvL")
	out, _, err = runCommandWithOutput(ipTablesCmd)
	if err != nil {
		t.Fatalf("Could not run iptables -nvL: %s, %v", out, err)
	}

	if !strings.Contains(out, ipTablesSearchString) {
		t.Fatalf("iptables output after restart should have contained %q, but was %q", ipTablesSearchString, out)
	}

	deleteAllContainers()

	logDone("daemon - run,iptables - iptables rules for always restarted container created after daemon restart")
}

func TestDaemonLoggingLevel(t *testing.T) {
	d := NewDaemon(t)

	if err := d.Start("--log-level=bogus"); err == nil {
		t.Fatal("Daemon should not have been able to start")
	}

	d = NewDaemon(t)
	if err := d.Start("--log-level=debug"); err != nil {
		t.Fatal(err)
	}
	d.Stop()
	content, _ := ioutil.ReadFile(d.logFile.Name())
	if !strings.Contains(string(content), `level="debug"`) {
		t.Fatalf(`Missing level="debug" in log file:\n%s`, string(content))
	}

	d = NewDaemon(t)
	if err := d.Start("--log-level=fatal"); err != nil {
		t.Fatal(err)
	}
	d.Stop()
	content, _ = ioutil.ReadFile(d.logFile.Name())
	if strings.Contains(string(content), `level="debug"`) {
		t.Fatalf(`Should not have level="debug" in log file:\n%s`, string(content))
	}

	d = NewDaemon(t)
	if err := d.Start("-D"); err != nil {
		t.Fatal(err)
	}
	d.Stop()
	content, _ = ioutil.ReadFile(d.logFile.Name())
	if !strings.Contains(string(content), `level="debug"`) {
		t.Fatalf(`Missing level="debug" in log file using -D:\n%s`, string(content))
	}

	d = NewDaemon(t)
	if err := d.Start("--debug"); err != nil {
		t.Fatal(err)
	}
	d.Stop()
	content, _ = ioutil.ReadFile(d.logFile.Name())
	if !strings.Contains(string(content), `level="debug"`) {
		t.Fatalf(`Missing level="debug" in log file using --debug:\n%s`, string(content))
	}

	d = NewDaemon(t)
	if err := d.Start("--debug", "--log-level=fatal"); err != nil {
		t.Fatal(err)
	}
	d.Stop()
	content, _ = ioutil.ReadFile(d.logFile.Name())
	if !strings.Contains(string(content), `level="debug"`) {
		t.Fatalf(`Missing level="debug" in log file when using both --debug and --log-level=fatal:\n%s`, string(content))
	}

	logDone("daemon - Logging Level")
>>>>>>> ce1393cb
}<|MERGE_RESOLUTION|>--- conflicted
+++ resolved
@@ -93,8 +93,6 @@
 	d.Stop()
 
 	logDone("daemon - started daemon with iptables=false")
-<<<<<<< HEAD
-=======
 }
 
 // Issue #8444: If docker0 bridge is modified (intentionally or unintentionally) and
@@ -285,5 +283,4 @@
 	}
 
 	logDone("daemon - Logging Level")
->>>>>>> ce1393cb
 }